from collections import defaultdict

import numpy as np
import networkx as nx

import _settings

from lib.ln_utilities import convert_channel_id_to_short_channel_id

import logging
logger = logging.getLogger(__name__)
logger.addHandler(logging.NullHandler())


class NetworkAnalysis(object):
    """
    Class for network analysis.

    """

    def __init__(self, node):
        """
        :param node: :class:`lib.node.LndNode`
        """

        self.node = node
        self.nodes_info = self.nodes_information()

    def find_nodes_with_largest_degrees(self, node_count=10):
        """
        Finds node_count nodes in the graph, which have the most connections.

        :param node_count: int
        :return: list of nodes sorted by degree
        """

        nodes_and_degrees = list(self.node.network.graph.degree)

        # number of channels in networkx is twice the real number of channels
        nodes_and_degrees = [(n[0], n[1] // 2) for n in nodes_and_degrees]

        nodes_sorted_by_degrees_decremental = sorted(nodes_and_degrees, key=lambda x: x[1], reverse=True)
        return nodes_sorted_by_degrees_decremental[:node_count]

    def find_nodes_with_highest_total_capacities(self, node_count=10):
        """
        Finds node_count nodes in the graph with the largest amount of bitcoin assigned in their channels.

        :param node_count: int
        :return: list of nodes sorted by capacity
        """

        nodes_and_capacity = []
        for n in self.node.network.graph.nodes:
            total_capacity = 0
            edges = self.node.network.graph.edges(n, data=True)
            for e in edges:
                total_capacity += e[2]['capacity']
            nodes_and_capacity.append((n, total_capacity))
        nodes_and_capacity = sorted(nodes_and_capacity, key=lambda x: x[1], reverse=True)
        return nodes_and_capacity[:node_count]

    def get_sorted_nodes_by_property(self, key='capacity', node_count=10, decrementing=True, min_degree=0):
        """
        Returns sorted list of nodes by the key field. A minimal number of degree of the target nodes can be given.

        :param key: property by which it is sorted
        :param node_count:
        :param decrementing:
        :param min_degree:
        :return: sorted list
        """

        nodes = []
        for node_info in self.nodes_info:
            if node_info['degree'] >= min_degree:
                nodes.append(node_info)
        sorted_nodes = sorted(nodes, key=lambda x: x[key], reverse=decrementing)
        return sorted_nodes[:node_count]

    def node_information(self, node_pub_key):
        """
        Extracts information on a node from the networkx graph.

        :param node_pub_key: string, public key of the analyzed node
        :return: dict of properties
        """

        total_capacity = 0
        edges = self.node.network.graph.edges(node_pub_key, data=True)
        degree = len(edges)
        for e in edges:
            total_capacity += e[2]['capacity']

        return {'node_id': node_pub_key,
                'capacity': total_capacity,
                'degree': degree,
                'capacity_per_channel': total_capacity / max(1, degree),
                'user_nodes': self.number_of_connected_user_nodes(node_pub_key),
                }

    def nodes_information(self):
        """
        Extract all nodes' properties from the network.

        :return: list of dicts of nodes
        """
        nodes = []
        for n in self.node.network.graph.nodes:
            node_info = self.node_information(n)
            nodes.append(node_info)
        return nodes

    def print_node_overview(self, node_pub_key):
        """
        Prints an overview of any node on the network. Lists the channels and their capacities/fees.

        :param node_pub_key:
        """

        logger.info("-------- Node overview for node {} --------".format(node_pub_key))
        edges = list(self.node.network.graph.edges(node_pub_key, data=True))
        sorted(edges, key=lambda x: x[1])
        logger.info("Node has {} channels".format(len(edges)))
        for ie, e in enumerate(edges):
            logger.info("Channel number: {} between {} and {}".format(ie, e[0], e[1]))
            logger.info("Channel information: {}".format(e[2]))

    def number_of_connected_user_nodes(self, node_pub_key):
        """
        Determines the number of 'user' nodes that a node is connected to. A user node is determined by having a
        smaller amount of degrees than a certain value NUMBER_CHANNELS_DEFINING_USER_NODE. A node with a low number of
        connections is assumed to be a user node.

        :param node_pub_key: public_key of a node to be analyzed
        :return:
        """

        connected_end_nodes = 0
        edges = self.node.network.graph.edges(node_pub_key)
        for e in edges:
            degree_neighbor = self.node.network.graph.degree(e[1]) // 2
            if degree_neighbor <= _settings.NUMBER_CHANNELS_DEFINING_USER_NODE:
                connected_end_nodes += 1
        return connected_end_nodes

    def get_nodes_n_hops_away(self, node_pub_key, n):
        """
        Returns all nodes, which are n hops away from a given node_pub_key node.

        :param node_pub_key: string
        :param n: int
        :return: dict with nodes and distance as value
        """

        return nx.single_source_shortest_path_length(self.node.network.graph, node_pub_key, cutoff=n)

    def secondary_hops_added(self, node_pub_key):
        """
        Determines the number of secondary hops added if connected to the node.

        :param node_pub_key: str
        :return: int
        """
        potential_new_second_neighbors = set(nx.all_neighbors(self.node.network.graph, node_pub_key))
        # print('pot new', potential_new_second_neighbors)
        current_close_neighbors = set(self.get_nodes_n_hops_away(self.node.pub_key, 2).keys())
        # print('curr close', current_close_neighbors)
        new_second_neighbors = potential_new_second_neighbors.difference(current_close_neighbors)
        # print('new sec', new_second_neighbors)
        # print(len(new_second_neighbors))
        return len(new_second_neighbors)

    def find_nodes_giving_most_secondary_hops(self, node_pub_key, results=10):
        """
        Which node should be added in order to reach the most other nodes with two hops?

        :param node_pub_key: string
        :param results: int
        :return: list of results nodes, which bring the most secondary neighbors
        """

        node_candidates = []

        # these are the neighbors currently two hops away
        current_close_neighbors = set(self.get_nodes_n_hops_away(node_pub_key, 2).keys())

        for n in self.node.network.graph:
            # find neighbors of all nodes in the graph
            potential_new_second_neighbors = set(nx.all_neighbors(self.node.network.graph, n))
            # subtract current_close_neighbors from the potential new second neighbors
            new_second_neighbors = potential_new_second_neighbors.difference(current_close_neighbors)
            # add the node and its number of secondary neighbors to a list
            node_candidates.append([n, len(new_second_neighbors)])
        return sorted(node_candidates, key=lambda x: x[1], reverse=True)[:results]

    def print_find_nodes_giving_most_secondary_hops(self, node_pub_key):
        """
        Determines and prints the nodes giving the most second nearest neighbors.

        :param node_pub_key: node public key of the interested node
        """

        nodes = self.find_nodes_giving_most_secondary_hops(node_pub_key)
        logger.info("Finding all nodes, which when connected would give n new nodes reachable with two hops.")
        for node, number_neighbors in nodes:
            logger.info(f"Node: {node} - new neighbors: {number_neighbors}")

<<<<<<< HEAD
    def determine_channel_openings(self, from_days_ago):
        """
        Determines all channel openings in the last `from_days_ago` days and creates a dictionary of nodes involved.

        The dictionary values contain tuples of channel creation height and capacity of the channels that were opened.

        :param from_days_ago: int
        :return: dict, keys: node public keys, values: (block height, capacity)
        """

        logger.info(f"Determining channel openings in the last {from_days_ago} days (excluding already closed ones).")
        # retrieve all channels in the network
        all_channels_list = self.node.network.edges.keys()

        # make sure the channels are sorted by age, oldest first
        all_channels_list = sorted(all_channels_list)

        # determine blockheight from where to start the analysis
        blockheight_start = self.node.blockheight - from_days_ago * 24 * 6  # we have about six blocks per hour

        # take only youngest channels
        channels_filtered_and_creation_time = []
        for cid in all_channels_list:
            height = convert_channel_id_to_short_channel_id(cid)[0]
            if height > blockheight_start:
                channels_filtered_and_creation_time.append((cid, height))
        logger.info(f"In the last {from_days_ago} days, there were at least {len(channels_filtered_and_creation_time)} "
                    f"channel openings.")

        # analyze the openings and assign tuples of (creation height, channel capacity) to nodes
        channel_openings_per_node_dict = defaultdict(list)
        for c, height in channels_filtered_and_creation_time:
            edge = self.node.network.edges[c]
            channel_openings_per_node_dict[edge['node1_pub']].append((height, edge['capacity']))
            channel_openings_per_node_dict[edge['node2_pub']].append((height, edge['capacity']))

        return channel_openings_per_node_dict

    def calculate_channel_opening_statistics(self, from_days_ago, exclude_openings_less_than=5):
        """
        Calculates basic channel opening statistics for each node.

        :param from_days_ago: int
        :param exclude_openings_less_than: int, nodes with smaller channel openings than this are excluded
        :return: dict, keys: nodes, values: serveral heuristics
        """

        openings_per_node_dict = self.determine_channel_openings(from_days_ago)
        opening_statistics_per_node = {}

        for n, nv in openings_per_node_dict.items():
            # convert opening characteristics (heights and capacities) to lists
            heights = [opening[0] for opening in nv]
            capacities = [opening[1] for opening in nv]

            # calculate the blockheight differences between successive channel openings (tells about frequency)
            delta_heights = np.diff(heights)

            # calculate median and average differences of channel openings (median can give hints on bursts of openings)
            median_opening_time = np.median(delta_heights)
            average_opening_time = np.mean(delta_heights)

            # other interesting quantities
            openings = len(capacities)
            openings_total_capacity = sum(capacities)
            openings_average_capacity = float(openings_total_capacity) / openings
            node_total_capacity = self.node.network.node_capacity(n)
            node_number_channels = self.node.network.number_channels(n)

            # put all the data in a dictionary, which can then be handled by the node recommendation class
            if openings > exclude_openings_less_than:
                opening_statistics_per_node[n] = {
                    'opening_median_time': median_opening_time,
                    'opening_average_time': average_opening_time,
                    'openings_average_capacity': openings_average_capacity / 1E8,  # in btc
                    'openings': openings,
                    'openings_total_capacity': openings_total_capacity / 1E8,  # in btc
                    'relative_openings': float(openings) / node_number_channels,
                    'relative_total_capacity': float(openings_total_capacity) / node_total_capacity,  # ksat
                }

        return opening_statistics_per_node
=======
    def distance(self, first_node, second_node):
        """
        Calculates the distance in hops from first node to second node.
        :param first_node: str
        :param second_node: str
        :return: int
        """
        return nx.shortest_path_length(self.node.network.graph, source=first_node, target=second_node)
>>>>>>> 140a33d4


if __name__ == '__main__':
    from lib.node import LndNode

    import logging.config
    logging.config.dictConfig(_settings.logger_config)

    nd = LndNode()
    network_analysis = NetworkAnalysis(nd)

    nodes_capacities = network_analysis.find_nodes_with_highest_total_capacities()
    network_analysis.print_find_nodes_giving_most_secondary_hops(nd.pub_key)<|MERGE_RESOLUTION|>--- conflicted
+++ resolved
@@ -206,7 +206,6 @@
         for node, number_neighbors in nodes:
             logger.info(f"Node: {node} - new neighbors: {number_neighbors}")
 
-<<<<<<< HEAD
     def determine_channel_openings(self, from_days_ago):
         """
         Determines all channel openings in the last `from_days_ago` days and creates a dictionary of nodes involved.
@@ -289,7 +288,7 @@
                 }
 
         return opening_statistics_per_node
-=======
+
     def distance(self, first_node, second_node):
         """
         Calculates the distance in hops from first node to second node.
@@ -298,7 +297,6 @@
         :return: int
         """
         return nx.shortest_path_length(self.node.network.graph, source=first_node, target=second_node)
->>>>>>> 140a33d4
 
 
 if __name__ == '__main__':
